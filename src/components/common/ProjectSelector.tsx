--- conflicted
+++ resolved
@@ -51,14 +51,8 @@
         
         // Query projects owned by the user
         const userProjectsQuery = query(
-<<<<<<< HEAD
-          collection(safeDb, "projects"),
-          where("userId", "==", user.uid),
-          // orderBy("createdAt", "desc")
-=======
           collection(db, 'projects'),
           where('userId', '==', user.uid)
->>>>>>> 484697db
         );
         
         const userProjectsSnapshot = await getDocs(userProjectsQuery);
@@ -67,26 +61,11 @@
           ...doc.data()
         } as Project));
         
-<<<<<<< HEAD
-        // Query projects shared with the user (if user has email)
-        const sharedProjectsDocs: QueryDocumentSnapshot<DocumentData>[] = [];
-        if (user.email) {
-          const sharedProjectsQuery = query(
-            collection(safeDb, "projects"),
-            where("sharedWith", "array-contains", user.email),
-            // orderBy("createdAt", "desc")
-          );
-          
-          const sharedProjectsSnapshot = await getDocs(sharedProjectsQuery);
-          sharedProjectsSnapshot.docs.forEach(doc => sharedProjectsDocs.push(doc));
-        }
-=======
         // Query projects shared with the user
         const sharedProjectsQuery = query(
           collection(db, 'projects'),
           where('sharedWith', 'array-contains', user.email)
         );
->>>>>>> 484697db
         
         const sharedProjectsSnapshot = await getDocs(sharedProjectsQuery);
         const sharedProjects = sharedProjectsSnapshot.docs.map(doc => ({
