--- conflicted
+++ resolved
@@ -305,13 +305,8 @@
 
   return (
     <AppLayout>
-<<<<<<< HEAD
-      <div className='container space-y-8'>
-        <div className='flex justify-between items-center'>
-=======
       <div className='space-y-6'>
         <div className='flex items-center justify-between'>
->>>>>>> 484697db
           <div>
             <h1 className='text-3xl font-bold tracking-tight'>{project.name}</h1>
             <p className='text-muted-foreground'>{project.description}</p>
