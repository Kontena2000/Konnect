import { useEffect, useState, useCallback, useRef, useMemo } from 'react';
import { useRouter } from 'next/router';
import { AppLayout } from '@/components/layout/AppLayout';
import { SceneContainer } from '@/components/three/SceneContainer';
import { Toolbox } from '@/components/layout/Toolbox';
import { useAuth } from '@/contexts/AuthContext';
import editorPreferencesService, { EditorPreferences } from '@/services/editor-preferences';
import { Module } from '@/types/module';
import { Connection, Layout } from '@/services/layout';
import { ErrorBoundary } from '@/components/ErrorBoundary';
import firebaseMonitor from '@/services/firebase-monitor';
import { getFirestoreSafely } from '@/lib/firebase';
import { doc, getDoc } from 'firebase/firestore';
import { Skeleton } from '@/components/ui/skeleton';
import { SaveLayoutDialog } from '@/components/layout/SaveLayoutDialog';
import { Button } from '@/components/ui/button';
import { Save } from 'lucide-react';
import layoutService from '@/services/layout';
import { waitForFirebaseBootstrap } from '@/utils/firebaseBootstrap';
import { LayoutSelector } from '@/components/layout/LayoutSelector';

interface EditorState {
  modules: Module[];
  connections: Connection[];
}

export default function LayoutEditorPage() {
  const router = useRouter();
  const { id: projectId, layoutId } = router.query;
  const [project, setProject] = useState<any>(null);
  const [layout, setLayout] = useState<any>(null);
  const [loading, setLoading] = useState(true);
  const { user } = useAuth();
  const [error, setError] = useState<string | null>(null);
  const controlsRef = useRef<any>(null);
  const isUndoingOrRedoing = useRef(false);

  // State
  const [modules, setModules] = useState<Module[]>([]);
  const [connections, setConnections] = useState<Connection[]>([]);
  const [undoStack, setUndoStack] = useState<EditorState[]>([]);
  const [redoStack, setRedoStack] = useState<EditorState[]>([]);
  const [editorPreferences, setEditorPreferences] = useState<EditorPreferences | null>(null);
  const [selectedModuleId, setSelectedModuleId] = useState<string>();
  const [transformMode, setTransformMode] = useState<'translate' | 'rotate' | 'scale'>('translate');
<<<<<<< HEAD
  const [history, setHistory] = useState<Array<{ modules: Module[], connections: Connection[] }>>([]);
  const [historyIndex, setHistoryIndex] = useState(-1);
=======
  const [layouts, setLayouts] = useState<Layout[]>([]);
  const [currentLayout, setCurrentLayout] = useState<Layout | null>(null);

  // Handle layout change
  const handleLayoutChange = useCallback((layout: Layout) => {
    setCurrentLayout(layout);
    setModules(layout.modules || []);
    setConnections(layout.connections || []);
    
    // Update URL to reflect the selected layout
    if (projectId && layout.id) {
      router.push(`/dashboard/projects/${projectId}/editor?layoutId=${layout.id}`, undefined, { shallow: true });
    } else if (projectId) {
      // If no layout ID (empty layout), just show the editor without layout ID in URL
      router.push(`/dashboard/projects/${projectId}/editor`, undefined, { shallow: true });
    }
  }, [projectId, router]);
  
  // Refresh layouts when needed
  const refreshLayouts = useCallback(async () => {
    if (!projectId || !user) return;
    
    try {
      console.log('Refreshing layouts for project:', projectId);
      const projectLayouts = await layoutService.getProjectLayouts(projectId as string);
      console.log('Fetched layouts:', projectLayouts.length);
      setLayouts(projectLayouts);
      
      // If current layout was deleted, select another one
      if (currentLayout && !projectLayouts.some(l => l.id === currentLayout.id)) {
        console.log('Current layout was deleted, selecting another one');
        if (projectLayouts.length > 0) {
          handleLayoutChange(projectLayouts[0]);
        } else {
          // No layouts left, create empty state
          console.log('No layouts left, creating empty state');
          setCurrentLayout(null);
          setModules([]);
          setConnections([]);
          router.push(`/dashboard/projects/${projectId}/editor`, undefined, { shallow: true });
        }
      }
    } catch (error) {
      console.error('Error refreshing layouts:', error);
    }
  }, [projectId, user, currentLayout, handleLayoutChange, router]);

  // Handle save layout
  const handleSaveLayout = useCallback((layoutId: string) => {
    // Refresh layouts list
    if (projectId) {
      // Fetch all layouts for this project
      layoutService.getProjectLayouts(projectId as string)
        .then(projectLayouts => {
          setLayouts(projectLayouts);
          
          // Find the newly saved layout
          const savedLayout = projectLayouts.find(l => l.id === layoutId);
          if (savedLayout) {
            setCurrentLayout(savedLayout);
            
            // Update modules and connections from the saved layout
            if (savedLayout.modules) {
              setModules(savedLayout.modules);
            }
            
            if (savedLayout.connections) {
              setConnections(savedLayout.connections);
            }
          }
        })
        .catch(err => {
          console.error('Error refreshing layouts:', err);
        });
      
      // Redirect to the layout editor with the saved layout
      router.push(`/dashboard/projects/${projectId}/editor?layoutId=${layoutId}`, undefined, { shallow: true });
    }
  }, [projectId, router]);

  // Handle layout create
  const handleLayoutCreate = useCallback((layout: Layout) => {
    setLayouts(prev => [...prev, layout]);
    setCurrentLayout(layout);
    setModules(layout.modules || []);
    setConnections(layout.connections || []);
  }, []);

>>>>>>> 484697db
  // Memoize heavy computations
  const memoizedModules = useMemo(() => modules, [modules]);
  const memoizedConnections = useMemo(() => connections, [connections]);

  useEffect(() => {
    if (modules.length > 0 || connections.length > 0) {
      // Don't save if we're in the middle of an undo/redo operation
      if (historyIndex >= 0 && 
          history.length > 0 &&
          JSON.stringify(history[historyIndex].modules) === JSON.stringify(modules) &&
          JSON.stringify(history[historyIndex].connections) === JSON.stringify(connections)) {
        return;
      }
      
      // If we're not at the end of the history, truncate it
      const newHistory = historyIndex < history.length - 1 
        ? history.slice(0, historyIndex + 1) 
        : [...history];
      
      newHistory.push({ modules: [...modules], connections: [...connections] });
      setHistory(newHistory);
      setHistoryIndex(newHistory.length - 1);
    }
  }, [modules, connections, history, historyIndex]);

  // Handle module drag start
  const handleModuleDragStart = useCallback((module: Module) => {
    // Create a new module instance with unique ID
    const newModule: Module = {
      ...module,
      id: `${module.id}-${Date.now()}`,
      position: [0, module.dimensions.height / 2, 0],
      rotation: [0, 0, 0],
      scale: [1, 1, 1]
    };
    
    setModules(prev => [...prev, newModule]);
    setSelectedModuleId(newModule.id);
  }, []);

  // Handle module selection
  const handleModuleSelect = useCallback((moduleId: string) => {
    setSelectedModuleId(moduleId);
  }, []);

  // Handle module updates
  const handleModuleUpdate = useCallback((moduleId: string, updates: Partial<Module>) => {
    const startTime = performance.now();
    
    setModules(prev => {
      const newModules = prev.map(module => 
        module.id === moduleId ? { ...module, ...updates } : module
      );
      
      const duration = performance.now() - startTime;
      firebaseMonitor.logPerformanceMetric({
        operationDuration: duration,
        timestamp: Date.now()
      });
      
      return newModules;
    });
  }, []);

  // Handle module deletion
  const handleModuleDelete = useCallback((moduleId: string) => {
    setModules(prev => prev.filter(module => module.id !== moduleId));
    setSelectedModuleId(undefined);
  }, []);

  // Undo handler
  const handleUndo = useCallback(() => {
    if (undoStack.length > 0) {
      isUndoingOrRedoing.current = true;
      const previousState = undoStack[undoStack.length - 1];
      const currentState = { modules, connections };
      
      setUndoStack(prev => prev.slice(0, -1));
      setRedoStack(prev => [...prev, currentState]);
      setModules(previousState.modules);
      setConnections(previousState.connections);
      
      setTimeout(() => {
        isUndoingOrRedoing.current = false;
      }, 50);
    }
  }, [undoStack, modules, connections]);

  // Redo handler
  const handleRedo = useCallback(() => {
    if (redoStack.length > 0) {
      isUndoingOrRedoing.current = true;
      const nextState = redoStack[redoStack.length - 1];
      const currentState = { modules, connections };
      
      setUndoStack(prev => [...prev, currentState]);
      setRedoStack(prev => prev.slice(0, -1));
      setModules(nextState.modules);
      setConnections(nextState.connections);
      
      setTimeout(() => {
        isUndoingOrRedoing.current = false;
      }, 50);
    }
  }, [redoStack, modules, connections]);

  // Debounced save with performance monitoring
  const saveTimeout = useRef<NodeJS.Timeout>();
  const handleSave = useCallback(() => {
    if (saveTimeout.current) {
      clearTimeout(saveTimeout.current);
    }

    const startTime = performance.now();
    saveTimeout.current = setTimeout(() => {
      // Implement save logic here
      const duration = performance.now() - startTime;
      firebaseMonitor.logPerformanceMetric({
        operationDuration: duration,
        timestamp: Date.now()
      });
    }, 1000);
  }, []);

  // Cleanup timeouts
  useEffect(() => {
    return () => {
      if (saveTimeout.current) {
        clearTimeout(saveTimeout.current);
      }
    };
  }, []);

  // Save state for undo when modules or connections change
  useEffect(() => {
    if (isUndoingOrRedoing.current) return;
    
    const newState = { modules, connections };
    const lastState = undoStack[undoStack.length - 1];
    
    if (!lastState || 
        JSON.stringify(lastState.modules) !== JSON.stringify(newState.modules) ||
        JSON.stringify(lastState.connections) !== JSON.stringify(newState.connections)) {
      setUndoStack(prev => [...prev, newState]);
    }
  }, [modules, connections, undoStack]);

  // Load editor preferences
  useEffect(() => {
    if (user) {
      editorPreferencesService.getPreferences(user.uid)
        .then(prefs => {
          setEditorPreferences(prefs);
        })
        .catch(error => {
          console.error('Failed to load editor preferences:', error);
        });
    }
  }, [user]);

  useEffect(() => {
    const fetchData = async () => {
      if (!projectId || !user) return;
      
      try {
        setLoading(true);
        
        // Ensure Firebase is initialized
        await waitForFirebaseBootstrap();
        const db = getFirestoreSafely();
        
        if (!db) {
          setError('Firebase database is not available');
          return;
        }
        
        // Fetch project data
        const projectRef = doc(db, 'projects', projectId as string);
        const projectSnap = await getDoc(projectRef);
        
        if (!projectSnap.exists()) {
          setError('Project not found');
          return;
        }
        
        const projectData = {
          id: projectSnap.id,
          ...projectSnap.data()
        } as any; // Cast to any to avoid TypeScript errors
        
        // Check if user has access to this project
        const projectUserId = projectData.userId || '';
        const projectSharedWith = projectData.sharedWith || [];
        
        if (projectUserId !== user.uid && 
            (!projectSharedWith.includes(user.email)) && 
            user.email !== 'ruud@kontena.eu') {
          setError('You do not have access to this project');
          return;
        }
        
        setProject(projectData);
        
        // Fetch all layouts for this project
        const projectLayouts = await layoutService.getProjectLayouts(projectId as string);
        setLayouts(projectLayouts);
        
        // If layoutId is provided, fetch the layout
        if (layoutId) {
          try {
            const layoutRef = doc(db, 'layouts', layoutId as string);
            const layoutSnap = await getDoc(layoutRef);
            
            if (layoutSnap.exists()) {
              const layoutData = {
                id: layoutSnap.id,
                ...layoutSnap.data()
              } as any; // Cast to any to avoid TypeScript errors
              
              // Verify this layout belongs to the current project
              if (layoutData.projectId === projectId) {
                setLayout(layoutData);
                setCurrentLayout(layoutData);
                
                // Set modules and connections from layout data
                if (layoutData.modules) {
                  setModules(layoutData.modules);
                }
                
                if (layoutData.connections) {
                  setConnections(layoutData.connections);
                }
              } else {
                console.error('Layout does not belong to this project:', {
                  layoutId,
                  layoutProjectId: layoutData.projectId,
                  currentProjectId: projectId
                });
                setError('Layout does not belong to this project');
              }
            } else {
              setError('Layout not found');
            }
          } catch (layoutError) {
            console.error('Error fetching layout:', layoutError);
            setError('Failed to load layout data');
          }
        }
      } catch (err) {
        console.error('Error fetching data:', err);
        setError('Failed to load project data');
      } finally {
        setLoading(false);
      }
    };
    
    fetchData();
  }, [projectId, layoutId, user]);
  
  if (loading) {
    return (
      <div className="flex items-center justify-center h-screen w-full">
        <div className="space-y-4 text-center">
          <Skeleton className="h-8 w-64 mx-auto" />
          <Skeleton className="h-[calc(100vh-120px)] w-[90vw] max-w-5xl" />
        </div>
      </div>
    );
  }
  
  if (error) {
    return (
      <div className="flex items-center justify-center h-screen w-full">
        <div className="bg-destructive/10 p-6 rounded-md max-w-md">
          <h2 className="text-lg font-medium text-destructive mb-2">Error</h2>
          <p className="mb-4">{error}</p>
          <Button 
            variant="outline" 
            onClick={() => router.push('/dashboard/projects')}
          >
            Back to Projects
          </Button>
        </div>
      </div>
    );
  }
  
  return (
    <AppLayout fullWidth noPadding>
<<<<<<< HEAD
      <Toolbox 
          onModuleDragStart={handleModuleDragStart}
          onSave={handleSave}
          onUndo={handleUndo}
          onRedo={handleRedo}
          controlsRef={controlsRef}
        />
        
      <div className='h-screen w-screen overflow-hidden'>
        <ErrorBoundary>
          <div className='inset-0'>
=======
      <div className="h-screen w-screen overflow-hidden">
        <ErrorBoundary>
          <div className="absolute inset-0">
>>>>>>> 484697db
            <SceneContainer
              modules={memoizedModules}
              selectedModuleId={selectedModuleId}
              transformMode={transformMode}
              onModuleSelect={handleModuleSelect}
              onModuleUpdate={handleModuleUpdate}
              onModuleDelete={handleModuleDelete}
              connections={memoizedConnections}
              controlsRef={controlsRef}
              editorPreferences={editorPreferences}
            />
          </div>
          
          {/* Layout selector - Improved positioning for better responsiveness */}
          <div className='fixed top-4 left-0 right-0 z-10'>
            <div className='max-w-3xl mx-auto px-4'>
              <div className='bg-background/80 backdrop-blur-sm p-3 rounded-md shadow-md flex items-center justify-center sm:justify-between flex-wrap gap-4'>
                <div className='flex items-center justify-center flex-grow sm:flex-grow-0'>
                  <LayoutSelector
                    projectId={projectId as string}
                    layouts={layouts}
                    currentLayout={currentLayout}
                    onLayoutChange={handleLayoutChange}
                    onLayoutCreate={handleLayoutCreate}
                    onDeleteComplete={refreshLayouts}
                  />
                </div>
                
                <div className='flex items-center justify-center'>
                  <SaveLayoutDialog
                    layoutData={{
                      id: currentLayout?.id,
                      projectId: projectId as string,
                      name: currentLayout?.name || '',
                      description: currentLayout?.description || '',
                      modules: modules,
                      connections: connections
                    }}
                    onSaveComplete={handleSaveLayout}
                    trigger={
                      <Button size='sm' className='bg-[#F1B73A] hover:bg-[#F1B73A]/90 text-black'>
                        <Save className='h-4 w-4 mr-2' />
                        {currentLayout?.id ? 'Save As' : 'Save Layout'}
                      </Button>
                    }
                  />
                </div>
              </div>
            </div>
          </div>
          
          {/* Add Toolbox component */}
          <Toolbox 
            onModuleDragStart={handleModuleDragStart}
            onSave={handleSave}
            onUndo={handleUndo}
            onRedo={handleRedo}
            controlsRef={controlsRef}
            currentLayout={currentLayout || undefined}
            modules={modules}
            connections={connections}
            onSaveComplete={handleSaveLayout}
          />
        </ErrorBoundary>
      </div>
    </AppLayout>
  );
}<|MERGE_RESOLUTION|>--- conflicted
+++ resolved
@@ -43,10 +43,6 @@
   const [editorPreferences, setEditorPreferences] = useState<EditorPreferences | null>(null);
   const [selectedModuleId, setSelectedModuleId] = useState<string>();
   const [transformMode, setTransformMode] = useState<'translate' | 'rotate' | 'scale'>('translate');
-<<<<<<< HEAD
-  const [history, setHistory] = useState<Array<{ modules: Module[], connections: Connection[] }>>([]);
-  const [historyIndex, setHistoryIndex] = useState(-1);
-=======
   const [layouts, setLayouts] = useState<Layout[]>([]);
   const [currentLayout, setCurrentLayout] = useState<Layout | null>(null);
 
@@ -135,31 +131,9 @@
     setConnections(layout.connections || []);
   }, []);
 
->>>>>>> 484697db
   // Memoize heavy computations
   const memoizedModules = useMemo(() => modules, [modules]);
   const memoizedConnections = useMemo(() => connections, [connections]);
-
-  useEffect(() => {
-    if (modules.length > 0 || connections.length > 0) {
-      // Don't save if we're in the middle of an undo/redo operation
-      if (historyIndex >= 0 && 
-          history.length > 0 &&
-          JSON.stringify(history[historyIndex].modules) === JSON.stringify(modules) &&
-          JSON.stringify(history[historyIndex].connections) === JSON.stringify(connections)) {
-        return;
-      }
-      
-      // If we're not at the end of the history, truncate it
-      const newHistory = historyIndex < history.length - 1 
-        ? history.slice(0, historyIndex + 1) 
-        : [...history];
-      
-      newHistory.push({ modules: [...modules], connections: [...connections] });
-      setHistory(newHistory);
-      setHistoryIndex(newHistory.length - 1);
-    }
-  }, [modules, connections, history, historyIndex]);
 
   // Handle module drag start
   const handleModuleDragStart = useCallback((module: Module) => {
@@ -425,23 +399,9 @@
   
   return (
     <AppLayout fullWidth noPadding>
-<<<<<<< HEAD
-      <Toolbox 
-          onModuleDragStart={handleModuleDragStart}
-          onSave={handleSave}
-          onUndo={handleUndo}
-          onRedo={handleRedo}
-          controlsRef={controlsRef}
-        />
-        
-      <div className='h-screen w-screen overflow-hidden'>
-        <ErrorBoundary>
-          <div className='inset-0'>
-=======
       <div className="h-screen w-screen overflow-hidden">
         <ErrorBoundary>
           <div className="absolute inset-0">
->>>>>>> 484697db
             <SceneContainer
               modules={memoizedModules}
               selectedModuleId={selectedModuleId}
